--- conflicted
+++ resolved
@@ -226,25 +226,6 @@
       })
 
       /**
-<<<<<<< HEAD
-       * Tune this peer to enforce the settings configured from this peer.
-       * @return FIXME: it's a Boolean but I don't think it has to be.
-       */
-      private def enforceSettings(settings: immutable.Seq[Setting]): Boolean = {
-        var settingsAppliedOk = true
-
-        settings.foreach {
-          case Setting(Http2Protocol.SettingIdentifier.SETTINGS_MAX_CONCURRENT_STREAMS, value) =>
-          // Enforcing of SETTINGS_MAX_CONCURRENT_STREAMS is enabled even before getting the SETTINGS_ACK
-          // so there's nothing to do here. See https://github.com/akka/akka-http/issues/3551
-        }
-
-        settingsAppliedOk
-      }
-
-      /**
-=======
->>>>>>> 2bb5fef7
        * Tune this peer to the remote Settings.
        * @param settings settings sent from the other peer (or injected via the
        *                 "HTTP2-Settings" in "h2c").
