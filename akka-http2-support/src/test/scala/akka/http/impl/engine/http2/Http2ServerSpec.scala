--- conflicted
+++ resolved
@@ -432,24 +432,14 @@
         network.sendFrame(DataFrame(TheStreamId, endStream = false, ByteString("0" * 512001))) // more than default `incoming-stream-level-buffer-size = 512kB`
         network.expectRST_STREAM(TheStreamId, ErrorCode.FLOW_CONTROL_ERROR)
       }
-<<<<<<< HEAD
-      "not leak stream if request entity is not fully pulled when connection dies" inAssertAllStagesStopped new WaitingForRequestData {
+      "fail stream if request entity is not fully pulled when connection dies" inAssertAllStagesStopped new WaitingForRequestData {
         network.sendDATA(TheStreamId, endStream = false, ByteString("0000"))
-=======
-      "fail stream if request entity is not fully pulled when connection dies" inAssertAllStagesStopped new WaitingForRequestData {
-        sendDATA(TheStreamId, endStream = false, ByteString("0000"))
->>>>>>> 132177b2
         entityDataIn.expectUtf8EncodedString("0000")
         network.pollForWindowUpdates(500.millis)
 
-<<<<<<< HEAD
-        network.sendDATA(TheStreamId, endStream = false, ByteString("1111"))
+        val bigData = ByteString("1" * 100000) // more than configured request-entity-chunk-size, so that something is left in buffer
+        network.sendDATA(TheStreamId, endStream = false, bigData)
         network.sendDATA(TheStreamId, endStream = true, ByteString.empty)
-=======
-        val bigData = ByteString("1" * 100000) // more than configured request-entity-chunk-size, so that something is left in buffer
-        sendDATA(TheStreamId, endStream = false, bigData)
-        sendDATA(TheStreamId, endStream = true, ByteString.empty)
->>>>>>> 132177b2
 
         // DATA is left in IncomingStreamBuffer because we never pulled
         toNet.cancel()
@@ -463,14 +453,9 @@
         entityDataIn.expectUtf8EncodedString("0000")
         network.pollForWindowUpdates(500.millis)
 
-<<<<<<< HEAD
-        network.sendDATA(TheStreamId, endStream = false, ByteString("1111"))
+        val bigData = ByteString("1" * 100000) // more than configured request-entity-chunk-size, so that something is left in buffer
+        network.sendDATA(TheStreamId, endStream = false, bigData)
         network.sendDATA(TheStreamId, endStream = true, ByteString.empty) // close stream
-=======
-        val bigData = ByteString("1" * 100000) // more than configured request-entity-chunk-size, so that something is left in buffer
-        sendDATA(TheStreamId, endStream = false, bigData)
-        sendDATA(TheStreamId, endStream = true, ByteString.empty) // close stream
->>>>>>> 132177b2
 
         // now send more DATA: checks that we have moved into a state where DATA is not expected any more
         network.sendDATA(TheStreamId, endStream = false, ByteString("more data"))
